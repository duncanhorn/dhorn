/*
 * Duncan Horn
 *
 * AllIncludeTest.h
 *
 * Makes sure that there aren't any conflicting types/etc. 
 */
#include "stdafx.h"

// "Normal" Includes
#include <dhorn/algorithm.h>
#include <dhorn/bitmask.h>
#include <dhorn/compressed_base.h>
#include <dhorn/compressed_pair.h>
#include <dhorn/console.h>
#include <dhorn/debug.h>
#include <dhorn/functional.h>
<<<<<<< HEAD
#include <dhorn/net.h>
=======
#include <dhorn/iterator.h>
>>>>>>> 6cc82bec
#include <dhorn/scope_guard.h>
#include <dhorn/string.h>
#include <dhorn/thread_pool.h>
#include <dhorn/type_traits.h>
#include <dhorn/utf.h>
#include <dhorn/utility.h>
#include <dhorn/visitor.h>

// COM Includes
#include <dhorn/com/com_ptr.h>
#include <dhorn/com/com_traits.h>
#include <dhorn/com/hresult_error.h>

// Windows Includes
#include <dhorn/windows/file_time_clock.h>
#include <dhorn/windows/guid.h>
#include <dhorn/windows/tick_count_clock.h>

// WinRT Includes
#include <dhorn/winrt/weak_ref.h>
#include <dhorn/winrt/winrt_traits.h><|MERGE_RESOLUTION|>--- conflicted
+++ resolved
@@ -3,7 +3,7 @@
  *
  * AllIncludeTest.h
  *
- * Makes sure that there aren't any conflicting types/etc. 
+ * Makes sure that there aren't any conflicting types/etc.
  */
 #include "stdafx.h"
 
@@ -15,11 +15,8 @@
 #include <dhorn/console.h>
 #include <dhorn/debug.h>
 #include <dhorn/functional.h>
-<<<<<<< HEAD
+#include <dhorn/iterator.h>
 #include <dhorn/net.h>
-=======
-#include <dhorn/iterator.h>
->>>>>>> 6cc82bec
 #include <dhorn/scope_guard.h>
 #include <dhorn/string.h>
 #include <dhorn/thread_pool.h>
