/*
 * Duncan Horn
 *
 * AllIncludeTest.h
 *
 * Makes sure that there aren't any conflicting types/etc. 
 */
#include "stdafx.h"

// "Normal" Includes
#include <dhorn/algorithm.h>
#include <dhorn/bitmask.h>
#include <dhorn/compressed_pair.h>
#include <dhorn/console.h>
#include <dhorn/debug.h>
#include <dhorn/functional.h>
#include <dhorn/scope_guard.h>
#include <dhorn/string.h>
#include <dhorn/thread_pool.h>
#include <dhorn/type_traits.h>
<<<<<<< HEAD
#include <dhorn/unique.h>
=======
#include <dhorn/utf.h>
#include <dhorn/visitor.h>
>>>>>>> d8d0e523

// COM Includes
#include <dhorn/com/com_ptr.h>
#include <dhorn/com/com_traits.h>
#include <dhorn/com/hresult_error.h>

// Windows Includes
#include <dhorn/windows/file_time_clock.h>
#include <dhorn/windows/tick_count_clock.h>

// WinRT Includes
#include <dhorn/winrt/winrt_traits.h><|MERGE_RESOLUTION|>--- conflicted
+++ resolved
@@ -3,7 +3,7 @@
  *
  * AllIncludeTest.h
  *
- * Makes sure that there aren't any conflicting types/etc. 
+ * Makes sure that there aren't any conflicting types/etc.
  */
 #include "stdafx.h"
 
@@ -18,12 +18,9 @@
 #include <dhorn/string.h>
 #include <dhorn/thread_pool.h>
 #include <dhorn/type_traits.h>
-<<<<<<< HEAD
 #include <dhorn/unique.h>
-=======
 #include <dhorn/utf.h>
 #include <dhorn/visitor.h>
->>>>>>> d8d0e523
 
 // COM Includes
 #include <dhorn/com/com_ptr.h>
@@ -35,4 +32,5 @@
 #include <dhorn/windows/tick_count_clock.h>
 
 // WinRT Includes
-#include <dhorn/winrt/winrt_traits.h>+#include <dhorn/winrt/winrt_traits.h>
+#include <dhorn/winrt/weak_ref.h>