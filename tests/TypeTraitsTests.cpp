/*
 * Duncan Horn
 *
 * TypeTraitsTests.cpp
 *
 * Tests for the type_traits.h functions
 */
#include "stdafx.h"

#include <dhorn/type_traits.h>
#include <string>
#include <vector>

using namespace Microsoft::VisualStudio::CppUnitTestFramework;

namespace dhorn::tests
{
    struct comp1
    {
        int value;
    };

    struct comp2
    {
        int value;
    };
<<<<<<< HEAD

    inline constexpr bool operator==(const comp1& lhs, const comp2& rhs) { return lhs.value == rhs.value; }
    inline constexpr bool operator<(const comp1& lhs, const comp2& rhs) { return lhs.value < rhs.value; }

    TEST_CLASS(TypeTraitsTests)
    {
        TEST_METHOD(EqualityComparableTest)
        {
            Assert::IsTrue(dhorn::is_comparable_v<comp1, comp2>);

            Assert::IsFalse(dhorn::is_comparable_v<comp1, comp1>);
            Assert::IsFalse(dhorn::is_comparable_v<comp2, comp2>);
            Assert::IsFalse(dhorn::is_comparable_v<comp2, comp1>);
        }

        TEST_METHOD(LessThanComparableTest)
        {
            Assert::IsTrue(dhorn::is_less_than_comparable_v<comp1, comp2>);

            Assert::IsFalse(dhorn::is_less_than_comparable_v<comp1, comp1>);
            Assert::IsFalse(dhorn::is_less_than_comparable_v<comp2, comp2>);
            Assert::IsFalse(dhorn::is_less_than_comparable_v<comp2, comp1>);
        }

        TEST_METHOD(ByteOffsetTest)
        {
            struct foo
            {
                int32_t int32;
                uint32_t uint32;
                char ch;
            };

            // NOTE: The compiler can arrange these how it wants and sometimes inserts extra space for alignment
            // resons. Thus, we compare to offsetof
            Assert::AreEqual(dhorn::byte_offset(&foo::int32), offsetof(foo, int32));
            Assert::AreEqual(dhorn::byte_offset(&foo::uint32), offsetof(foo, uint32));
            Assert::AreEqual(dhorn::byte_offset(&foo::ch), offsetof(foo, ch));
=======

    inline constexpr bool operator==(const comp1& lhs, const comp2& rhs) { return lhs.value == rhs.value; }
    inline constexpr bool operator<(const comp1& lhs, const comp2& rhs) { return lhs.value < rhs.value; }

    TEST_CLASS(TypeTraitsTests)
    {
        TEST_METHOD(EqualityComparableTest)
        {
            Assert::IsTrue(dhorn::is_comparable_v<comp1, comp2>);

            Assert::IsFalse(dhorn::is_comparable_v<comp1, comp1>);
            Assert::IsFalse(dhorn::is_comparable_v<comp2, comp2>);
            Assert::IsFalse(dhorn::is_comparable_v<comp2, comp1>);
        }

        TEST_METHOD(LessThanComparableTest)
        {
            Assert::IsTrue(dhorn::is_less_than_comparable_v<comp1, comp2>);

            Assert::IsFalse(dhorn::is_less_than_comparable_v<comp1, comp1>);
            Assert::IsFalse(dhorn::is_less_than_comparable_v<comp2, comp2>);
            Assert::IsFalse(dhorn::is_less_than_comparable_v<comp2, comp1>);
>>>>>>> aed56cc0
        }

        TEST_METHOD(IsImplicitlyDefaultConstructibleTest)
        {
            struct test_1 {};
            struct test_2 { test_2() = default; };
            struct test_3 { test_3() {} };
<<<<<<< HEAD
            struct test_4 { explicit test_4() {} };
            struct test_5 { test_5(int) {} };

            Assert::IsTrue(is_implicitly_default_constructible_v<test_1>);
            Assert::IsTrue(is_implicitly_default_constructible_v<test_2>);
            Assert::IsTrue(is_implicitly_default_constructible_v<test_3>);
            Assert::IsFalse(is_implicitly_default_constructible_v<test_4>);
            Assert::IsFalse(is_implicitly_default_constructible_v<test_5>);

=======
            struct test_4
            {
                explicit test_4() {}

                test_4& operator=(const test_4&) = default;
                test_4& operator=(test_4&&) = default;
            };
            struct test_5 { test_5(int) {} };
            struct test_6
            {
                test_6() = default;
                test_6(test_6&&) = default;

                test_6& operator=(const test_6&) = delete;
            };

            Assert::IsTrue(is_implicitly_default_constructible_v<test_1>);
            Assert::IsTrue(is_implicitly_default_constructible_v<test_2>);
            Assert::IsTrue(is_implicitly_default_constructible_v<test_3>);
            Assert::IsFalse(is_implicitly_default_constructible_v<test_4>);
            Assert::IsFalse(is_implicitly_default_constructible_v<test_5>);
            Assert::IsTrue(is_implicitly_default_constructible_v<test_6>);

>>>>>>> aed56cc0
            // Some common types
            Assert::IsTrue(is_implicitly_default_constructible_v<int>);
            Assert::IsTrue(is_implicitly_default_constructible_v<double>);
            Assert::IsTrue(is_implicitly_default_constructible_v<char*>);
<<<<<<< HEAD

            // Some STL types
            Assert::IsTrue(is_implicitly_default_constructible_v<std::string>);
        }
    };



    TEST_CLASS(AnyBaseOfTests)
    {
        struct foo {};
        struct bar {};
        struct foobar : public foo, public bar {};

        TEST_METHOD(SingleTypeTest)
        {
            Assert::IsTrue(any_base_of<foo, foo>::value);
            Assert::IsFalse(any_base_of<foo, bar>::value);
            Assert::IsFalse(any_base_of<bar, foo>::value);

            Assert::IsTrue(any_base_of<foo, foobar>::value);
            Assert::IsTrue(any_base_of<bar, foobar>::value);
            Assert::IsFalse(any_base_of<foobar, foo>::value);
            Assert::IsFalse(any_base_of<foobar, bar>::value);
        }

        TEST_METHOD(MultipleTypeTest)
        {
            Assert::IsTrue(any_base_of<foo, bar, foobar>::value);
            Assert::IsTrue(any_base_of<foo, foobar, bar>::value);
            Assert::IsTrue(any_base_of<bar, foo, foobar>::value);
            Assert::IsTrue(any_base_of<bar, foobar, foo>::value);

            Assert::IsFalse(any_base_of<foobar, foo, bar>::value);

            Assert::IsFalse(any_base_of<int, foo, bar, foobar>::value);
            Assert::IsFalse(any_base_of<void, int, float, double, foo, bar, foobar>::value);
        }
    };



    TEST_CLASS(AllBaseOfTests)
    {
        struct foo {};
        struct bar {};
        struct foobar : public foo, public bar {};

        TEST_METHOD(SingleTypeTest)
        {
            Assert::IsTrue(all_base_of<foo, foo>::value);
            Assert::IsFalse(all_base_of<foo, bar>::value);
            Assert::IsFalse(all_base_of<bar, foo>::value);

            Assert::IsTrue(all_base_of<foo, foobar>::value);
            Assert::IsTrue(all_base_of<bar, foobar>::value);
            Assert::IsFalse(all_base_of<foobar, foo>::value);
            Assert::IsFalse(all_base_of<foobar, bar>::value);
        }

        TEST_METHOD(MultipleTypeTest)
        {
            Assert::IsFalse(all_base_of<foo, bar, foobar>::value);
            Assert::IsFalse(all_base_of<foo, foobar, bar>::value);
            Assert::IsFalse(all_base_of<bar, foo, foobar>::value);
            Assert::IsFalse(all_base_of<bar, foobar, foo>::value);

            Assert::IsTrue(all_base_of<foo, foo, foobar>::value);
            Assert::IsTrue(all_base_of<foo, foobar, foo>::value);
            Assert::IsTrue(all_base_of<bar, bar, foobar>::value);
            Assert::IsTrue(all_base_of<bar, foobar, bar>::value);

            Assert::IsFalse(all_base_of<foobar, foo, bar>::value);
        }
    };



    TEST_CLASS(IsCStringTests)
    {
        template <typename Ty>
        void DoFunctionTest(const Ty &, bool expected)
        {
            Assert::AreEqual(expected, dhorn::is_c_string<Ty>::value);
        }

        TEST_METHOD(CharStringLiteralTest)
        {
            Assert::IsTrue(dhorn::is_c_string<char *>::value);
            Assert::IsTrue(dhorn::is_c_string<const char *>::value);
            Assert::IsTrue(dhorn::is_c_string<char * const>::value);
            Assert::IsTrue(dhorn::is_c_string<const char * const>::value);

            DoFunctionTest(const_cast<char *>("foo"), true);
            DoFunctionTest(const_cast<char *>(u8"foo"), true);
            DoFunctionTest(static_cast<const char *>("foo"), true);
            DoFunctionTest(static_cast<const char *>(u8"foo"), true);
        }

        TEST_METHOD(WCharStringLiteralTest)
        {
            Assert::IsTrue(dhorn::is_c_string<wchar_t *>::value);
            Assert::IsTrue(dhorn::is_c_string<const wchar_t *>::value);
            Assert::IsTrue(dhorn::is_c_string<wchar_t * const>::value);
            Assert::IsTrue(dhorn::is_c_string<const wchar_t * const>::value);

            DoFunctionTest(const_cast<wchar_t *>(L"foo"), true);
            DoFunctionTest(const_cast<wchar_t *>(L"foo"), true);
            DoFunctionTest(static_cast<const wchar_t *>(L"foo"), true);
            DoFunctionTest(static_cast<const wchar_t *>(L"foo"), true);
        }

        TEST_METHOD(Char16StringLiteralTest)
        {
            Assert::IsTrue(dhorn::is_c_string<char16_t *>::value);
            Assert::IsTrue(dhorn::is_c_string<const char16_t *>::value);
            Assert::IsTrue(dhorn::is_c_string<char16_t * const>::value);
            Assert::IsTrue(dhorn::is_c_string<const char16_t * const>::value);

            DoFunctionTest(const_cast<char16_t *>(u"foo"), true);
            DoFunctionTest(const_cast<char16_t *>(u"foo"), true);
            DoFunctionTest(static_cast<const char16_t *>(u"foo"), true);
            DoFunctionTest(static_cast<const char16_t *>(u"foo"), true);
        }

        TEST_METHOD(Char32StringLiteralTest)
        {
            Assert::IsTrue(dhorn::is_c_string<char32_t *>::value);
            Assert::IsTrue(dhorn::is_c_string<const char32_t *>::value);
            Assert::IsTrue(dhorn::is_c_string<char32_t * const>::value);
            Assert::IsTrue(dhorn::is_c_string<const char32_t * const>::value);

            DoFunctionTest(const_cast<char32_t *>(U"foo"), true);
            DoFunctionTest(const_cast<char32_t *>(U"foo"), true);
            DoFunctionTest(static_cast<const char32_t *>(U"foo"), true);
            DoFunctionTest(static_cast<const char32_t *>(U"foo"), true);
        }

        TEST_METHOD(VoidPointerTest)
        {
            Assert::IsFalse(dhorn::is_c_string<void *>::value);
            DoFunctionTest(static_cast<void *>(const_cast<char *>("foo")), false);
        }

        TEST_METHOD(CharArrayTest)
        {
            char arr[] = "foo";
            Assert::IsFalse(dhorn::is_c_string<decltype(arr)>::value);
            DoFunctionTest(arr, false);
        }

        TEST_METHOD(ConstCharArrayTest)
        {
            const char arr[] = "foo";
            Assert::IsFalse(dhorn::is_c_string<decltype(arr)>::value);
            DoFunctionTest(arr, false);
        }

=======

            // Some STL types
            Assert::IsTrue(is_implicitly_default_constructible_v<std::string>);
            Assert::IsTrue(is_implicitly_default_constructible_v<std::vector<int>>);
        }

        template <typename Ty, typename ExpectedTy = Ty>
        static void DoDecayRefTest()
        {
            Assert::IsTrue(std::is_same_v<ExpectedTy, decay_ref_t<Ty>>);
            Assert::IsTrue(std::is_same_v<ExpectedTy, decay_ref_t<const Ty>>);
            Assert::IsTrue(std::is_same_v<ExpectedTy, decay_ref_t<volatile Ty>>);
            Assert::IsTrue(std::is_same_v<ExpectedTy, decay_ref_t<const volatile Ty>>);

            Assert::IsTrue(std::is_same_v<ExpectedTy, decay_ref_t<Ty&>>);
            Assert::IsTrue(std::is_same_v<ExpectedTy, decay_ref_t<const Ty&>>);
            Assert::IsTrue(std::is_same_v<ExpectedTy, decay_ref_t<volatile Ty&>>);
            Assert::IsTrue(std::is_same_v<ExpectedTy, decay_ref_t<const volatile Ty&>>);

            Assert::IsTrue(std::is_same_v<ExpectedTy, decay_ref_t<Ty&&>>);
            Assert::IsTrue(std::is_same_v<ExpectedTy, decay_ref_t<const Ty&&>>);
            Assert::IsTrue(std::is_same_v<ExpectedTy, decay_ref_t<volatile Ty&&>>);
            Assert::IsTrue(std::is_same_v<ExpectedTy, decay_ref_t<const volatile Ty&&>>);
        }

        TEST_METHOD(DecayRefTest)
        {
            DoDecayRefTest<int>();
            DoDecayRefTest<std::string>();
            DoDecayRefTest<void*>();

            DoDecayRefTest<std::reference_wrapper<int>, int&>();
            DoDecayRefTest<std::reference_wrapper<const int>, const int&>();
            DoDecayRefTest<std::reference_wrapper<volatile int>, volatile int&>();
            DoDecayRefTest<std::reference_wrapper<const volatile int>, const volatile int&>();
            DoDecayRefTest<std::reference_wrapper<std::string>, std::string&>();
        }

        TEST_METHOD(ByteOffsetTest)
        {
            struct foo
            {
                int32_t int32;
                uint32_t uint32;
                char ch;
            };

            // NOTE: The compiler can arrange these how it wants and sometimes inserts extra space for alignment
            // resons. Thus, we compare to offsetof
            Assert::AreEqual(dhorn::byte_offset(&foo::int32), offsetof(foo, int32));
            Assert::AreEqual(dhorn::byte_offset(&foo::uint32), offsetof(foo, uint32));
            Assert::AreEqual(dhorn::byte_offset(&foo::ch), offsetof(foo, ch));
        }
    };

    TEST_CLASS(AnyBaseOfTests)
    {
        struct foo {};
        struct bar {};
        struct foobar : public foo, public bar {};

        TEST_METHOD(SingleTypeTest)
        {
            Assert::IsTrue(any_base_of<foo, foo>::value);
            Assert::IsFalse(any_base_of<foo, bar>::value);
            Assert::IsFalse(any_base_of<bar, foo>::value);

            Assert::IsTrue(any_base_of<foo, foobar>::value);
            Assert::IsTrue(any_base_of<bar, foobar>::value);
            Assert::IsFalse(any_base_of<foobar, foo>::value);
            Assert::IsFalse(any_base_of<foobar, bar>::value);
        }

        TEST_METHOD(MultipleTypeTest)
        {
            Assert::IsTrue(any_base_of<foo, bar, foobar>::value);
            Assert::IsTrue(any_base_of<foo, foobar, bar>::value);
            Assert::IsTrue(any_base_of<bar, foo, foobar>::value);
            Assert::IsTrue(any_base_of<bar, foobar, foo>::value);

            Assert::IsFalse(any_base_of<foobar, foo, bar>::value);

            Assert::IsFalse(any_base_of<int, foo, bar, foobar>::value);
            Assert::IsFalse(any_base_of<void, int, float, double, foo, bar, foobar>::value);
        }
    };

    TEST_CLASS(AllBaseOfTests)
    {
        struct foo {};
        struct bar {};
        struct foobar : public foo, public bar {};

        TEST_METHOD(SingleTypeTest)
        {
            Assert::IsTrue(all_base_of<foo, foo>::value);
            Assert::IsFalse(all_base_of<foo, bar>::value);
            Assert::IsFalse(all_base_of<bar, foo>::value);

            Assert::IsTrue(all_base_of<foo, foobar>::value);
            Assert::IsTrue(all_base_of<bar, foobar>::value);
            Assert::IsFalse(all_base_of<foobar, foo>::value);
            Assert::IsFalse(all_base_of<foobar, bar>::value);
        }

        TEST_METHOD(MultipleTypeTest)
        {
            Assert::IsFalse(all_base_of<foo, bar, foobar>::value);
            Assert::IsFalse(all_base_of<foo, foobar, bar>::value);
            Assert::IsFalse(all_base_of<bar, foo, foobar>::value);
            Assert::IsFalse(all_base_of<bar, foobar, foo>::value);

            Assert::IsTrue(all_base_of<foo, foo, foobar>::value);
            Assert::IsTrue(all_base_of<foo, foobar, foo>::value);
            Assert::IsTrue(all_base_of<bar, bar, foobar>::value);
            Assert::IsTrue(all_base_of<bar, foobar, bar>::value);

            Assert::IsFalse(all_base_of<foobar, foo, bar>::value);
        }
    };

    TEST_CLASS(IsCStringTests)
    {
        template <typename Ty>
        void DoFunctionTest(const Ty &, bool expected)
        {
            Assert::AreEqual(expected, dhorn::is_c_string<Ty>::value);
        }

        TEST_METHOD(CharStringLiteralTest)
        {
            Assert::IsTrue(dhorn::is_c_string<char *>::value);
            Assert::IsTrue(dhorn::is_c_string<const char *>::value);
            Assert::IsTrue(dhorn::is_c_string<char * const>::value);
            Assert::IsTrue(dhorn::is_c_string<const char * const>::value);

            DoFunctionTest(const_cast<char *>("foo"), true);
            DoFunctionTest(const_cast<char *>(u8"foo"), true);
            DoFunctionTest(static_cast<const char *>("foo"), true);
            DoFunctionTest(static_cast<const char *>(u8"foo"), true);
        }

        TEST_METHOD(WCharStringLiteralTest)
        {
            Assert::IsTrue(dhorn::is_c_string<wchar_t *>::value);
            Assert::IsTrue(dhorn::is_c_string<const wchar_t *>::value);
            Assert::IsTrue(dhorn::is_c_string<wchar_t * const>::value);
            Assert::IsTrue(dhorn::is_c_string<const wchar_t * const>::value);

            DoFunctionTest(const_cast<wchar_t *>(L"foo"), true);
            DoFunctionTest(const_cast<wchar_t *>(L"foo"), true);
            DoFunctionTest(static_cast<const wchar_t *>(L"foo"), true);
            DoFunctionTest(static_cast<const wchar_t *>(L"foo"), true);
        }

        TEST_METHOD(Char16StringLiteralTest)
        {
            Assert::IsTrue(dhorn::is_c_string<char16_t *>::value);
            Assert::IsTrue(dhorn::is_c_string<const char16_t *>::value);
            Assert::IsTrue(dhorn::is_c_string<char16_t * const>::value);
            Assert::IsTrue(dhorn::is_c_string<const char16_t * const>::value);

            DoFunctionTest(const_cast<char16_t *>(u"foo"), true);
            DoFunctionTest(const_cast<char16_t *>(u"foo"), true);
            DoFunctionTest(static_cast<const char16_t *>(u"foo"), true);
            DoFunctionTest(static_cast<const char16_t *>(u"foo"), true);
        }

        TEST_METHOD(Char32StringLiteralTest)
        {
            Assert::IsTrue(dhorn::is_c_string<char32_t *>::value);
            Assert::IsTrue(dhorn::is_c_string<const char32_t *>::value);
            Assert::IsTrue(dhorn::is_c_string<char32_t * const>::value);
            Assert::IsTrue(dhorn::is_c_string<const char32_t * const>::value);

            DoFunctionTest(const_cast<char32_t *>(U"foo"), true);
            DoFunctionTest(const_cast<char32_t *>(U"foo"), true);
            DoFunctionTest(static_cast<const char32_t *>(U"foo"), true);
            DoFunctionTest(static_cast<const char32_t *>(U"foo"), true);
        }

        TEST_METHOD(VoidPointerTest)
        {
            Assert::IsFalse(dhorn::is_c_string<void *>::value);
            DoFunctionTest(static_cast<void *>(const_cast<char *>("foo")), false);
        }

        TEST_METHOD(CharArrayTest)
        {
            char arr[] = "foo";
            Assert::IsFalse(dhorn::is_c_string<decltype(arr)>::value);
            DoFunctionTest(arr, false);
        }

        TEST_METHOD(ConstCharArrayTest)
        {
            const char arr[] = "foo";
            Assert::IsFalse(dhorn::is_c_string<decltype(arr)>::value);
            DoFunctionTest(arr, false);
        }

>>>>>>> aed56cc0
        TEST_METHOD(ValueTest)
        {
            Assert::IsFalse(dhorn::is_c_string<int>::value);
            DoFunctionTest(1, false);
        }
    };
}<|MERGE_RESOLUTION|>--- conflicted
+++ resolved
@@ -24,7 +24,6 @@
     {
         int value;
     };
-<<<<<<< HEAD
 
     inline constexpr bool operator==(const comp1& lhs, const comp2& rhs) { return lhs.value == rhs.value; }
     inline constexpr bool operator<(const comp1& lhs, const comp2& rhs) { return lhs.value < rhs.value; }
@@ -49,62 +48,11 @@
             Assert::IsFalse(dhorn::is_less_than_comparable_v<comp2, comp1>);
         }
 
-        TEST_METHOD(ByteOffsetTest)
-        {
-            struct foo
-            {
-                int32_t int32;
-                uint32_t uint32;
-                char ch;
-            };
-
-            // NOTE: The compiler can arrange these how it wants and sometimes inserts extra space for alignment
-            // resons. Thus, we compare to offsetof
-            Assert::AreEqual(dhorn::byte_offset(&foo::int32), offsetof(foo, int32));
-            Assert::AreEqual(dhorn::byte_offset(&foo::uint32), offsetof(foo, uint32));
-            Assert::AreEqual(dhorn::byte_offset(&foo::ch), offsetof(foo, ch));
-=======
-
-    inline constexpr bool operator==(const comp1& lhs, const comp2& rhs) { return lhs.value == rhs.value; }
-    inline constexpr bool operator<(const comp1& lhs, const comp2& rhs) { return lhs.value < rhs.value; }
-
-    TEST_CLASS(TypeTraitsTests)
-    {
-        TEST_METHOD(EqualityComparableTest)
-        {
-            Assert::IsTrue(dhorn::is_comparable_v<comp1, comp2>);
-
-            Assert::IsFalse(dhorn::is_comparable_v<comp1, comp1>);
-            Assert::IsFalse(dhorn::is_comparable_v<comp2, comp2>);
-            Assert::IsFalse(dhorn::is_comparable_v<comp2, comp1>);
-        }
-
-        TEST_METHOD(LessThanComparableTest)
-        {
-            Assert::IsTrue(dhorn::is_less_than_comparable_v<comp1, comp2>);
-
-            Assert::IsFalse(dhorn::is_less_than_comparable_v<comp1, comp1>);
-            Assert::IsFalse(dhorn::is_less_than_comparable_v<comp2, comp2>);
-            Assert::IsFalse(dhorn::is_less_than_comparable_v<comp2, comp1>);
->>>>>>> aed56cc0
-        }
-
         TEST_METHOD(IsImplicitlyDefaultConstructibleTest)
         {
             struct test_1 {};
             struct test_2 { test_2() = default; };
             struct test_3 { test_3() {} };
-<<<<<<< HEAD
-            struct test_4 { explicit test_4() {} };
-            struct test_5 { test_5(int) {} };
-
-            Assert::IsTrue(is_implicitly_default_constructible_v<test_1>);
-            Assert::IsTrue(is_implicitly_default_constructible_v<test_2>);
-            Assert::IsTrue(is_implicitly_default_constructible_v<test_3>);
-            Assert::IsFalse(is_implicitly_default_constructible_v<test_4>);
-            Assert::IsFalse(is_implicitly_default_constructible_v<test_5>);
-
-=======
             struct test_4
             {
                 explicit test_4() {}
@@ -128,171 +76,10 @@
             Assert::IsFalse(is_implicitly_default_constructible_v<test_5>);
             Assert::IsTrue(is_implicitly_default_constructible_v<test_6>);
 
->>>>>>> aed56cc0
             // Some common types
             Assert::IsTrue(is_implicitly_default_constructible_v<int>);
             Assert::IsTrue(is_implicitly_default_constructible_v<double>);
             Assert::IsTrue(is_implicitly_default_constructible_v<char*>);
-<<<<<<< HEAD
-
-            // Some STL types
-            Assert::IsTrue(is_implicitly_default_constructible_v<std::string>);
-        }
-    };
-
-
-
-    TEST_CLASS(AnyBaseOfTests)
-    {
-        struct foo {};
-        struct bar {};
-        struct foobar : public foo, public bar {};
-
-        TEST_METHOD(SingleTypeTest)
-        {
-            Assert::IsTrue(any_base_of<foo, foo>::value);
-            Assert::IsFalse(any_base_of<foo, bar>::value);
-            Assert::IsFalse(any_base_of<bar, foo>::value);
-
-            Assert::IsTrue(any_base_of<foo, foobar>::value);
-            Assert::IsTrue(any_base_of<bar, foobar>::value);
-            Assert::IsFalse(any_base_of<foobar, foo>::value);
-            Assert::IsFalse(any_base_of<foobar, bar>::value);
-        }
-
-        TEST_METHOD(MultipleTypeTest)
-        {
-            Assert::IsTrue(any_base_of<foo, bar, foobar>::value);
-            Assert::IsTrue(any_base_of<foo, foobar, bar>::value);
-            Assert::IsTrue(any_base_of<bar, foo, foobar>::value);
-            Assert::IsTrue(any_base_of<bar, foobar, foo>::value);
-
-            Assert::IsFalse(any_base_of<foobar, foo, bar>::value);
-
-            Assert::IsFalse(any_base_of<int, foo, bar, foobar>::value);
-            Assert::IsFalse(any_base_of<void, int, float, double, foo, bar, foobar>::value);
-        }
-    };
-
-
-
-    TEST_CLASS(AllBaseOfTests)
-    {
-        struct foo {};
-        struct bar {};
-        struct foobar : public foo, public bar {};
-
-        TEST_METHOD(SingleTypeTest)
-        {
-            Assert::IsTrue(all_base_of<foo, foo>::value);
-            Assert::IsFalse(all_base_of<foo, bar>::value);
-            Assert::IsFalse(all_base_of<bar, foo>::value);
-
-            Assert::IsTrue(all_base_of<foo, foobar>::value);
-            Assert::IsTrue(all_base_of<bar, foobar>::value);
-            Assert::IsFalse(all_base_of<foobar, foo>::value);
-            Assert::IsFalse(all_base_of<foobar, bar>::value);
-        }
-
-        TEST_METHOD(MultipleTypeTest)
-        {
-            Assert::IsFalse(all_base_of<foo, bar, foobar>::value);
-            Assert::IsFalse(all_base_of<foo, foobar, bar>::value);
-            Assert::IsFalse(all_base_of<bar, foo, foobar>::value);
-            Assert::IsFalse(all_base_of<bar, foobar, foo>::value);
-
-            Assert::IsTrue(all_base_of<foo, foo, foobar>::value);
-            Assert::IsTrue(all_base_of<foo, foobar, foo>::value);
-            Assert::IsTrue(all_base_of<bar, bar, foobar>::value);
-            Assert::IsTrue(all_base_of<bar, foobar, bar>::value);
-
-            Assert::IsFalse(all_base_of<foobar, foo, bar>::value);
-        }
-    };
-
-
-
-    TEST_CLASS(IsCStringTests)
-    {
-        template <typename Ty>
-        void DoFunctionTest(const Ty &, bool expected)
-        {
-            Assert::AreEqual(expected, dhorn::is_c_string<Ty>::value);
-        }
-
-        TEST_METHOD(CharStringLiteralTest)
-        {
-            Assert::IsTrue(dhorn::is_c_string<char *>::value);
-            Assert::IsTrue(dhorn::is_c_string<const char *>::value);
-            Assert::IsTrue(dhorn::is_c_string<char * const>::value);
-            Assert::IsTrue(dhorn::is_c_string<const char * const>::value);
-
-            DoFunctionTest(const_cast<char *>("foo"), true);
-            DoFunctionTest(const_cast<char *>(u8"foo"), true);
-            DoFunctionTest(static_cast<const char *>("foo"), true);
-            DoFunctionTest(static_cast<const char *>(u8"foo"), true);
-        }
-
-        TEST_METHOD(WCharStringLiteralTest)
-        {
-            Assert::IsTrue(dhorn::is_c_string<wchar_t *>::value);
-            Assert::IsTrue(dhorn::is_c_string<const wchar_t *>::value);
-            Assert::IsTrue(dhorn::is_c_string<wchar_t * const>::value);
-            Assert::IsTrue(dhorn::is_c_string<const wchar_t * const>::value);
-
-            DoFunctionTest(const_cast<wchar_t *>(L"foo"), true);
-            DoFunctionTest(const_cast<wchar_t *>(L"foo"), true);
-            DoFunctionTest(static_cast<const wchar_t *>(L"foo"), true);
-            DoFunctionTest(static_cast<const wchar_t *>(L"foo"), true);
-        }
-
-        TEST_METHOD(Char16StringLiteralTest)
-        {
-            Assert::IsTrue(dhorn::is_c_string<char16_t *>::value);
-            Assert::IsTrue(dhorn::is_c_string<const char16_t *>::value);
-            Assert::IsTrue(dhorn::is_c_string<char16_t * const>::value);
-            Assert::IsTrue(dhorn::is_c_string<const char16_t * const>::value);
-
-            DoFunctionTest(const_cast<char16_t *>(u"foo"), true);
-            DoFunctionTest(const_cast<char16_t *>(u"foo"), true);
-            DoFunctionTest(static_cast<const char16_t *>(u"foo"), true);
-            DoFunctionTest(static_cast<const char16_t *>(u"foo"), true);
-        }
-
-        TEST_METHOD(Char32StringLiteralTest)
-        {
-            Assert::IsTrue(dhorn::is_c_string<char32_t *>::value);
-            Assert::IsTrue(dhorn::is_c_string<const char32_t *>::value);
-            Assert::IsTrue(dhorn::is_c_string<char32_t * const>::value);
-            Assert::IsTrue(dhorn::is_c_string<const char32_t * const>::value);
-
-            DoFunctionTest(const_cast<char32_t *>(U"foo"), true);
-            DoFunctionTest(const_cast<char32_t *>(U"foo"), true);
-            DoFunctionTest(static_cast<const char32_t *>(U"foo"), true);
-            DoFunctionTest(static_cast<const char32_t *>(U"foo"), true);
-        }
-
-        TEST_METHOD(VoidPointerTest)
-        {
-            Assert::IsFalse(dhorn::is_c_string<void *>::value);
-            DoFunctionTest(static_cast<void *>(const_cast<char *>("foo")), false);
-        }
-
-        TEST_METHOD(CharArrayTest)
-        {
-            char arr[] = "foo";
-            Assert::IsFalse(dhorn::is_c_string<decltype(arr)>::value);
-            DoFunctionTest(arr, false);
-        }
-
-        TEST_METHOD(ConstCharArrayTest)
-        {
-            const char arr[] = "foo";
-            Assert::IsFalse(dhorn::is_c_string<decltype(arr)>::value);
-            DoFunctionTest(arr, false);
-        }
-
-=======
 
             // Some STL types
             Assert::IsTrue(is_implicitly_default_constructible_v<std::string>);
@@ -494,7 +281,6 @@
             DoFunctionTest(arr, false);
         }
 
->>>>>>> aed56cc0
         TEST_METHOD(ValueTest)
         {
             Assert::IsFalse(dhorn::is_c_string<int>::value);
