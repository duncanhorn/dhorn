﻿<?xml version="1.0" encoding="utf-8"?>
<Project DefaultTargets="Build" ToolsVersion="15.0" xmlns="http://schemas.microsoft.com/developer/msbuild/2003">
  <ItemGroup Label="ProjectConfigurations">
    <ProjectConfiguration Include="Debug|Win32">
      <Configuration>Debug</Configuration>
      <Platform>Win32</Platform>
    </ProjectConfiguration>
    <ProjectConfiguration Include="Debug|x64">
      <Configuration>Debug</Configuration>
      <Platform>x64</Platform>
    </ProjectConfiguration>
    <ProjectConfiguration Include="Release|Win32">
      <Configuration>Release</Configuration>
      <Platform>Win32</Platform>
    </ProjectConfiguration>
  </ItemGroup>
  <PropertyGroup Label="Globals">
    <ProjectGuid>{D9ECEDDA-1F56-4876-AEE6-214389F991AE}</ProjectGuid>
    <Keyword>Win32Proj</Keyword>
    <RootNamespace>tests</RootNamespace>
    <WindowsTargetPlatformVersion>10.0.14393.0</WindowsTargetPlatformVersion>
  </PropertyGroup>
  <Import Project="$(VCTargetsPath)\Microsoft.Cpp.Default.props" />
  <PropertyGroup Condition="'$(Configuration)|$(Platform)'=='Debug|Win32'" Label="Configuration">
    <ConfigurationType>DynamicLibrary</ConfigurationType>
    <UseDebugLibraries>true</UseDebugLibraries>
    <PlatformToolset>v141</PlatformToolset>
    <CharacterSet>Unicode</CharacterSet>
    <UseOfMfc>false</UseOfMfc>
  </PropertyGroup>
  <PropertyGroup Condition="'$(Configuration)|$(Platform)'=='Release|Win32'" Label="Configuration">
    <ConfigurationType>DynamicLibrary</ConfigurationType>
    <UseDebugLibraries>false</UseDebugLibraries>
    <PlatformToolset>v141</PlatformToolset>
    <WholeProgramOptimization>true</WholeProgramOptimization>
    <CharacterSet>Unicode</CharacterSet>
    <UseOfMfc>false</UseOfMfc>
  </PropertyGroup>
  <PropertyGroup Label="Configuration" Condition="'$(Configuration)|$(Platform)'=='Debug|x64'">
    <PlatformToolset>v141</PlatformToolset>
  </PropertyGroup>
  <Import Project="$(VCTargetsPath)\Microsoft.Cpp.props" />
  <ImportGroup Label="ExtensionSettings">
  </ImportGroup>
  <ImportGroup Label="PropertySheets" Condition="'$(Configuration)|$(Platform)'=='Debug|Win32'">
    <Import Project="$(UserRootDir)\Microsoft.Cpp.$(Platform).user.props" Condition="exists('$(UserRootDir)\Microsoft.Cpp.$(Platform).user.props')" Label="LocalAppDataPlatform" />
  </ImportGroup>
  <ImportGroup Label="PropertySheets" Condition="'$(Configuration)|$(Platform)'=='Release|Win32'">
    <Import Project="$(UserRootDir)\Microsoft.Cpp.$(Platform).user.props" Condition="exists('$(UserRootDir)\Microsoft.Cpp.$(Platform).user.props')" Label="LocalAppDataPlatform" />
  </ImportGroup>
  <PropertyGroup Label="UserMacros" />
  <PropertyGroup Condition="'$(Configuration)|$(Platform)'=='Debug|Win32'">
    <LinkIncremental>true</LinkIncremental>
    <CodeAnalysisRuleSet>AllRules.ruleset</CodeAnalysisRuleSet>
    <RunCodeAnalysis>false</RunCodeAnalysis>
    <EnableCppCoreCheck>false</EnableCppCoreCheck>
    <EnableExperimentalCppCoreCheck>false</EnableExperimentalCppCoreCheck>
  </PropertyGroup>
  <PropertyGroup Condition="'$(Configuration)|$(Platform)'=='Release|Win32'">
    <LinkIncremental>true</LinkIncremental>
    <CodeAnalysisRuleSet>AllRules.ruleset</CodeAnalysisRuleSet>
    <RunCodeAnalysis>false</RunCodeAnalysis>
    <EnableCppCoreCheck>false</EnableCppCoreCheck>
    <EnableExperimentalCppCoreCheck>false</EnableExperimentalCppCoreCheck>
  </PropertyGroup>
  <PropertyGroup Condition="'$(Configuration)|$(Platform)'=='Debug|x64'">
    <CodeAnalysisRuleSet>AllRules.ruleset</CodeAnalysisRuleSet>
    <RunCodeAnalysis>false</RunCodeAnalysis>
    <EnableCppCoreCheck>false</EnableCppCoreCheck>
    <EnableExperimentalCppCoreCheck>false</EnableExperimentalCppCoreCheck>
  </PropertyGroup>
  <ItemDefinitionGroup>
    <ClCompile>
      <WarningLevel>Level4</WarningLevel>
      <TreatWarningAsError>true</TreatWarningAsError>
      <AdditionalIncludeDirectories>$(VCInstallDir)UnitTest\include;..\include;%(AdditionalIncludeDirectories)</AdditionalIncludeDirectories>
      <AdditionalOptions>/permissive- %(AdditionalOptions)</AdditionalOptions>
      <PreprocessorDefinitions>WIN32_LEAN_AND_MEAN;NOMINMAX;%(PreprocessorDefinitions)</PreprocessorDefinitions>
      <ConformanceMode Condition="'$(Configuration)|$(Platform)'=='Debug|x64'">true</ConformanceMode>
    </ClCompile>
  </ItemDefinitionGroup>
  <ItemDefinitionGroup Condition="'$(Configuration)|$(Platform)'=='Debug|Win32'">
    <ClCompile>
      <PrecompiledHeader>Use</PrecompiledHeader>
      <Optimization>Disabled</Optimization>
      <PreprocessorDefinitions>WIN32;_DEBUG;%(PreprocessorDefinitions)</PreprocessorDefinitions>
      <UseFullPaths>true</UseFullPaths>
      <EnablePREfast>false</EnablePREfast>
      <DisableSpecificWarnings>4505;4127;6326</DisableSpecificWarnings>
      <ConformanceMode>true</ConformanceMode>
    </ClCompile>
    <Link>
      <SubSystem>Windows</SubSystem>
      <GenerateDebugInformation>true</GenerateDebugInformation>
      <AdditionalLibraryDirectories>$(VCInstallDir)UnitTest\lib;%(AdditionalLibraryDirectories)</AdditionalLibraryDirectories>
    </Link>
  </ItemDefinitionGroup>
  <ItemDefinitionGroup Condition="'$(Configuration)|$(Platform)'=='Release|Win32'">
    <ClCompile>
      <PrecompiledHeader>Use</PrecompiledHeader>
      <Optimization>MaxSpeed</Optimization>
      <FunctionLevelLinking>true</FunctionLevelLinking>
      <IntrinsicFunctions>true</IntrinsicFunctions>
      <PreprocessorDefinitions>WIN32;NDEBUG;%(PreprocessorDefinitions)</PreprocessorDefinitions>
      <UseFullPaths>true</UseFullPaths>
      <EnablePREfast>false</EnablePREfast>
      <DisableSpecificWarnings>4505;4127</DisableSpecificWarnings>
      <ConformanceMode>true</ConformanceMode>
    </ClCompile>
    <Link>
      <SubSystem>Windows</SubSystem>
      <GenerateDebugInformation>true</GenerateDebugInformation>
      <EnableCOMDATFolding>true</EnableCOMDATFolding>
      <OptimizeReferences>true</OptimizeReferences>
      <AdditionalLibraryDirectories>$(VCInstallDir)UnitTest\lib;%(AdditionalLibraryDirectories)</AdditionalLibraryDirectories>
      <AdditionalDependencies>kernel32.lib;user32.lib;gdi32.lib;winspool.lib;comdlg32.lib;advapi32.lib;shell32.lib;ole32.lib;oleaut32.lib;uuid.lib;odbc32.lib;odbccp32.lib;%(AdditionalDependencies)</AdditionalDependencies>
    </Link>
  </ItemDefinitionGroup>
  <ItemGroup>
    <ClInclude Include="object_counter.h" />
    <ClInclude Include="stdafx.h" />
    <ClInclude Include="targetver.h" />
    <ClInclude Include="TestInterfaces.h" />
  </ItemGroup>
  <ItemGroup>
    <ClCompile Include="AlgorithmTests.cpp" />
    <ClCompile Include="AllIncludeTest.cpp" />
    <ClCompile Include="AnimationManagerTests.cpp" />
    <ClCompile Include="AnimationTests.cpp" />
    <ClCompile Include="ArrayReferenceTests.cpp" />
    <ClCompile Include="BitmaskTests.cpp" />
    <ClCompile Include="CommandLineTests.cpp" />
    <ClCompile Include="CompressedBaseTests.cpp" />
    <ClCompile Include="CompressedPairTests.cpp" />
    <ClCompile Include="ComPtrTests.cpp" />
<<<<<<< HEAD
    <ClCompile Include="ComUtilityTests.cpp" />
    <ClCompile Include="CRTPBaseTests.cpp" />
=======
    <ClCompile Include="ComTraitsTests.cpp" />
>>>>>>> 960ca15d
    <ClCompile Include="EventSourceTests.cpp" />
    <ClCompile Include="FunctionalTest.cpp" />
    <ClCompile Include="FunctionalTests.cpp" />
    <ClCompile Include="GuidTests.cpp" />
    <ClCompile Include="HStringTests.cpp" />
    <ClCompile Include="JsonTests.cpp" />
    <ClCompile Include="MessageQueueTests.cpp" />
    <ClCompile Include="NumericTests.cpp" />
    <ClCompile Include="ScopeGuardTests.cpp" />
    <ClCompile Include="ServiceContainerTests.cpp" />
    <ClCompile Include="InstanceTests.cpp" />
    <ClCompile Include="SocketsTests.cpp" />
    <ClCompile Include="SocketStreamTests.cpp" />
    <ClCompile Include="stdafx.cpp">
      <PrecompiledHeader Condition="'$(Configuration)|$(Platform)'=='Debug|Win32'">Create</PrecompiledHeader>
      <PrecompiledHeader Condition="'$(Configuration)|$(Platform)'=='Release|Win32'">Create</PrecompiledHeader>
    </ClCompile>
    <ClCompile Include="StringTests.cpp" />
    <ClCompile Include="SynchronizedObjectTests.cpp" />
    <ClCompile Include="ThreadPoolTests.cpp" />
    <ClCompile Include="TypeTraitsTests.cpp" />
    <ClCompile Include="UniqueAnyTests.cpp" />
    <ClCompile Include="UnitsTests.cpp" />
    <ClCompile Include="UtfStringTests.cpp" />
    <ClCompile Include="UtfTests.cpp" />
    <ClCompile Include="UtilityTests.cpp" />
    <ClCompile Include="UUIDTests.cpp" />
    <ClCompile Include="VisitorTests.cpp" />
    <ClCompile Include="WeakRefTests.cpp" />
    <ClCompile Include="WindowsTests.cpp" />
  </ItemGroup>
  <Import Project="$(VCTargetsPath)\Microsoft.Cpp.targets" />
  <ImportGroup Label="ExtensionTargets">
  </ImportGroup>
</Project><|MERGE_RESOLUTION|>--- conflicted
+++ resolved
@@ -133,12 +133,8 @@
     <ClCompile Include="CompressedBaseTests.cpp" />
     <ClCompile Include="CompressedPairTests.cpp" />
     <ClCompile Include="ComPtrTests.cpp" />
-<<<<<<< HEAD
-    <ClCompile Include="ComUtilityTests.cpp" />
+    <ClCompile Include="ComTraitsTests.cpp" />
     <ClCompile Include="CRTPBaseTests.cpp" />
-=======
-    <ClCompile Include="ComTraitsTests.cpp" />
->>>>>>> 960ca15d
     <ClCompile Include="EventSourceTests.cpp" />
     <ClCompile Include="FunctionalTest.cpp" />
     <ClCompile Include="FunctionalTests.cpp" />
@@ -153,8 +149,7 @@
     <ClCompile Include="SocketsTests.cpp" />
     <ClCompile Include="SocketStreamTests.cpp" />
     <ClCompile Include="stdafx.cpp">
-      <PrecompiledHeader Condition="'$(Configuration)|$(Platform)'=='Debug|Win32'">Create</PrecompiledHeader>
-      <PrecompiledHeader Condition="'$(Configuration)|$(Platform)'=='Release|Win32'">Create</PrecompiledHeader>
+      <PrecompiledHeader>Create</PrecompiledHeader>
     </ClCompile>
     <ClCompile Include="StringTests.cpp" />
     <ClCompile Include="SynchronizedObjectTests.cpp" />
