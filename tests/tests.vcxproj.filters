--- conflicted
+++ resolved
@@ -50,9 +50,6 @@
     <ClCompile Include="ComPtrTests.cpp">
       <Filter>Source Files</Filter>
     </ClCompile>
-<<<<<<< HEAD
-    <ClCompile Include="UtfStringTests.cpp">
-=======
     <ClCompile Include="MessageQueueTests.cpp">
       <Filter>Source Files</Filter>
     </ClCompile>
@@ -66,7 +63,9 @@
       <Filter>Source Files</Filter>
     </ClCompile>
     <ClCompile Include="SocketStreamTests.cpp">
->>>>>>> 5b388f95
+      <Filter>Source Files</Filter>
+    </ClCompile>
+    <ClCompile Include="UtfStringTests.cpp">
       <Filter>Source Files</Filter>
     </ClCompile>
   </ItemGroup>
