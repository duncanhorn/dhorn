--- conflicted
+++ resolved
@@ -140,11 +140,10 @@
     <ClCompile Include="UtilityTests.cpp">
       <Filter>Source Files</Filter>
     </ClCompile>
-<<<<<<< HEAD
     <ClCompile Include="NetTests.cpp">
-=======
+      <Filter>Source Files</Filter>
+    </ClCompile>
     <ClCompile Include="GuidTests.cpp">
->>>>>>> 6cc82bec
       <Filter>Source Files</Filter>
     </ClCompile>
   </ItemGroup>
