--- conflicted
+++ resolved
@@ -165,19 +165,14 @@
   <ItemGroup>
     <ClInclude Include="include\dhorn\algorithm.h" />
     <ClInclude Include="include\dhorn\bitmask.h" />
-<<<<<<< HEAD
-    <ClInclude Include="include\dhorn\com\com_utility.h" />
-    <ClInclude Include="include\dhorn\crtp_base.h" />
-    <ClInclude Include="include\dhorn\experimental\algorithm.h" />
-=======
     <ClInclude Include="include\dhorn\compressed_base.h" />
     <ClInclude Include="include\dhorn\compressed_pair.h" />
     <ClInclude Include="include\dhorn\com\com_ptr.h" />
     <ClInclude Include="include\dhorn\com\com_traits.h" />
     <ClInclude Include="include\dhorn\com\hresult_error.h" />
     <ClInclude Include="include\dhorn\console.h" />
+    <ClInclude Include="include\dhorn\crtp_base.h" />
     <ClInclude Include="include\dhorn\debug.h" />
->>>>>>> 960ca15d
     <ClInclude Include="include\dhorn\experimental\animation.h" />
     <ClInclude Include="include\dhorn\experimental\animation_manager.h" />
     <ClInclude Include="include\dhorn\experimental\array_reference.h" />
