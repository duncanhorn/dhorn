--- conflicted
+++ resolved
@@ -183,11 +183,9 @@
     <ClInclude Include="include\dhorn\winrt\winrt_traits.h">
       <Filter>include\winrt</Filter>
     </ClInclude>
-<<<<<<< HEAD
     <ClInclude Include="include\dhorn\crtp_base.h">
       <Filter>include</Filter>
     </ClInclude>
-=======
     <ClInclude Include="include\dhorn\compressed_pair.h">
       <Filter>include</Filter>
     </ClInclude>
@@ -215,6 +213,5 @@
     <ClInclude Include="include\dhorn\windows\guid.h">
       <Filter>include\windows</Filter>
     </ClInclude>
->>>>>>> 960ca15d
   </ItemGroup>
 </Project>