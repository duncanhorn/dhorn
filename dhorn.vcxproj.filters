﻿<?xml version="1.0" encoding="utf-8"?>
<Project ToolsVersion="4.0" xmlns="http://schemas.microsoft.com/developer/msbuild/2003">
  <ItemGroup>
    <Filter Include="include">
      <UniqueIdentifier>{05f489c8-d8cd-4b4d-a6bb-ad48fd65b702}</UniqueIdentifier>
    </Filter>
    <Filter Include="include\d3d">
      <UniqueIdentifier>{9c283b65-6d25-44e6-a072-b51f51168f40}</UniqueIdentifier>
    </Filter>
    <Filter Include="include\windows">
      <UniqueIdentifier>{4bda7774-65ee-4685-bb92-1466e1b4b3ad}</UniqueIdentifier>
    </Filter>
  </ItemGroup>
  <ItemGroup>
    <ClInclude Include="include\dhorn\d3d.h">
      <Filter>include</Filter>
    </ClInclude>
    <ClInclude Include="include\dhorn\d3d\vector.h">
      <Filter>include\d3d</Filter>
    </ClInclude>
    <ClInclude Include="include\dhorn\sockets.h">
      <Filter>include</Filter>
    </ClInclude>
    <ClInclude Include="include\dhorn\tree.h">
      <Filter>include</Filter>
    </ClInclude>
    <ClInclude Include="include\dhorn\type_traits.h">
      <Filter>include</Filter>
    </ClInclude>
    <ClInclude Include="include\dhorn\windows\windows.h">
      <Filter>include\windows</Filter>
    </ClInclude>
    <ClInclude Include="include\dhorn\service_container.h">
      <Filter>include</Filter>
    </ClInclude>
    <ClInclude Include="include\dhorn\uuid.h">
      <Filter>include</Filter>
    </ClInclude>
    <ClInclude Include="include\dhorn\windows\window.h">
      <Filter>include\windows</Filter>
    </ClInclude>
    <ClInclude Include="include\dhorn\functional.h">
      <Filter>include</Filter>
    </ClInclude>
    <ClInclude Include="include\dhorn\windows\windows_exception.h">
      <Filter>include\windows</Filter>
    </ClInclude>
    <ClInclude Include="include\dhorn\windows\com_ptr.h">
      <Filter>include\windows</Filter>
    </ClInclude>
<<<<<<< HEAD
    <ClInclude Include="include\dhorn\utf_string.h">
=======
    <ClInclude Include="include\dhorn\message_queue.h">
      <Filter>include</Filter>
    </ClInclude>
    <ClInclude Include="Include\dhorn\math.h">
      <Filter>include</Filter>
    </ClInclude>
    <ClInclude Include="include\dhorn\task_pool.h">
      <Filter>include</Filter>
    </ClInclude>
    <ClInclude Include="include\dhorn\unique_any.h">
      <Filter>include</Filter>
    </ClInclude>
    <ClInclude Include="include\dhorn\event_source.h">
      <Filter>include</Filter>
    </ClInclude>
    <ClInclude Include="include\dhorn\auto_event_cookie.h">
      <Filter>include</Filter>
    </ClInclude>
    <ClInclude Include="include\dhorn\socket_stream.h">
      <Filter>include</Filter>
    </ClInclude>
    <ClInclude Include="include\dhorn\scope_exit.h">
>>>>>>> 5b388f95
      <Filter>include</Filter>
    </ClInclude>
  </ItemGroup>
</Project><|MERGE_RESOLUTION|>--- conflicted
+++ resolved
@@ -48,13 +48,25 @@
     <ClInclude Include="include\dhorn\windows\com_ptr.h">
       <Filter>include\windows</Filter>
     </ClInclude>
-<<<<<<< HEAD
     <ClInclude Include="include\dhorn\utf_string.h">
-=======
+      <Filter>include</Filter>
+    </ClInclude>
+    <ClInclude Include="include\dhorn\auto_event_cookie.h">
+      <Filter>include</Filter>
+    </ClInclude>
+    <ClInclude Include="include\dhorn\event_source.h">
+      <Filter>include</Filter>
+    </ClInclude>
+    <ClInclude Include="Include\dhorn\math.h">
+      <Filter>include</Filter>
+    </ClInclude>
     <ClInclude Include="include\dhorn\message_queue.h">
       <Filter>include</Filter>
     </ClInclude>
-    <ClInclude Include="Include\dhorn\math.h">
+    <ClInclude Include="include\dhorn\scope_exit.h">
+      <Filter>include</Filter>
+    </ClInclude>
+    <ClInclude Include="include\dhorn\socket_stream.h">
       <Filter>include</Filter>
     </ClInclude>
     <ClInclude Include="include\dhorn\task_pool.h">
@@ -63,18 +75,5 @@
     <ClInclude Include="include\dhorn\unique_any.h">
       <Filter>include</Filter>
     </ClInclude>
-    <ClInclude Include="include\dhorn\event_source.h">
-      <Filter>include</Filter>
-    </ClInclude>
-    <ClInclude Include="include\dhorn\auto_event_cookie.h">
-      <Filter>include</Filter>
-    </ClInclude>
-    <ClInclude Include="include\dhorn\socket_stream.h">
-      <Filter>include</Filter>
-    </ClInclude>
-    <ClInclude Include="include\dhorn\scope_exit.h">
->>>>>>> 5b388f95
-      <Filter>include</Filter>
-    </ClInclude>
   </ItemGroup>
 </Project>